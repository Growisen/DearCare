--- conflicted
+++ resolved
@@ -1,7 +1,6 @@
 import React, { useEffect, useState } from 'react';
-import { X, Trash2 } from 'lucide-react';
 import Link from 'next/link';
-import { ClientInformation } from './clientInformation';
+import { X, Trash2, Mail, Phone, Briefcase, Calendar, MapPin, User } from 'lucide-react';
 import { ApprovedContent } from '../components/client/ApprovedContent';
 import { UnderReviewContent } from '../components/client/UnderReview';
 import { PendingContent } from '../components/client/PendingContent';
@@ -9,12 +8,10 @@
 import { ClientDetailsProps, StaffRequirement, DetailedClientIndividual, DetailedClientOrganization } from '../types/client.types';
 import { getClientDetails, deleteClient } from '../app/actions/client-actions';
 import Image from 'next/image';
-<<<<<<< HEAD
-import { formatFieldValue } from '../utils/formatters';
-=======
 import toast from 'react-hot-toast';
 import ConfirmationModal from '@/components/client/ApprovedContent/ConfirmationModal';
->>>>>>> 40d6609d
+import { dutyPeriodOptions, serviceOptions } from '../utils/constants';
+import { getServiceLabel } from '../utils/formatters';
 
 type ClientStatus = "pending" | "under_review" | "approved" | "rejected" | "assigned";
 type DetailedClient = DetailedClientIndividual | DetailedClientOrganization;
@@ -149,6 +146,170 @@
     ) : null;
   }
 
+  const renderIndividualDetails = (client: DetailedClientIndividual) => {
+    return (
+      <div className="space-y-6">
+        {/* Profile Images Section */}
+        {(client.details?.patient_profile_pic_url || client.details?.requestor_profile_pic_url) && (
+          <div className="p-6 bg-white rounded-lg shadow-sm border border-gray-200">
+            <h4 className="text-sm font-semibold text-gray-800 mb-4">Profiles</h4>
+            <div className="flex flex-wrap gap-8">
+              {client.details?.patient_profile_pic_url && (
+                <div className="flex flex-col items-center">
+                  <ProfileImage 
+                    src={client.details.patient_profile_pic_url} 
+                    alt="Patient" 
+                    size="lg" 
+                  />
+                  <p className="text-sm font-medium mt-2 text-gray-700">Patient</p>
+                  <p className="text-xs text-gray-500">{client.details?.patient_name || 'Unknown'}</p>
+                </div>
+              )}
+              
+              {client.details?.requestor_profile_pic_url && (
+                <div className="flex flex-col items-center">
+                  <ProfileImage 
+                    src={client.details.requestor_profile_pic_url} 
+                    alt="Requestor" 
+                    size="lg" 
+                  />
+                  <p className="text-sm font-medium mt-2 text-gray-700">Requestor</p>
+                  <p className="text-xs text-gray-500">{client.details?.requestor_name || 'Unknown'}</p>
+                </div>
+              )}
+            </div>
+          </div>
+        )}
+
+        {/* Consolidated Patient Information */}
+        <div className="p-6 bg-white rounded-lg shadow-sm border border-gray-200">
+          <h4 className="text-sm font-semibold text-gray-800 mb-4">Patient Information</h4>
+          <div className="grid grid-cols-1 md:grid-cols-2 gap-y-6 gap-x-8">
+            <div className="space-y-4">
+              <h5 className="text-xs font-medium text-gray-500 uppercase tracking-wider">Personal Details</h5>
+              <div className="grid grid-cols-1 sm:grid-cols-2 gap-4">
+                <DetailItem label="Name" value={client.details?.patient_name} />
+                <DetailItem label="Age" value={client.details?.patient_age} />
+                <DetailItem label="Gender" value={client.details?.patient_gender} />
+                <DetailItem label="Phone" value={client.details?.patient_phone} />
+                <DetailItem label="Preferred Caregiver Gender" value={client.details?.preferred_caregiver_gender} />
+              </div>
+            </div>
+            
+            <div className="space-y-4">
+              <h5 className="text-xs font-medium text-gray-500 uppercase tracking-wider">Address</h5>
+              <div className="grid grid-cols-1 sm:grid-cols-2 gap-4">
+                <DetailItem label="Address" value={client.details?.patient_address || client.details?.complete_address} />
+                <DetailItem label="City" value={client.details?.patient_city} />
+                <DetailItem label="District" value={client.details?.patient_district} />
+                <DetailItem label="Pincode" value={client.details?.patient_pincode} />
+              </div>
+            </div>
+          </div>
+        </div>
+
+        {/* Requestor Information */}
+        <div className="p-6 bg-white rounded-lg shadow-sm border border-gray-200">
+          <h4 className="text-sm font-semibold text-gray-800 mb-4">Requestor Information</h4>
+          <div className="grid grid-cols-1 md:grid-cols-2 gap-y-6 gap-x-8">
+            <div className="space-y-4">
+              <h5 className="text-xs font-medium text-gray-500 uppercase tracking-wider">Contact Details</h5>
+              <div className="grid grid-cols-1 sm:grid-cols-2 gap-4">
+                <DetailItem label="Name" value={client.details?.requestor_name} />
+                <DetailItem label="Relation to Patient" value={client.details?.relation_to_patient} />
+                <DetailItem label="Email" value={client.details?.requestor_email} />
+                <DetailItem label="Phone" value={client.details?.requestor_phone} />
+                <DetailItem label="Emergency Phone" value={client.details?.requestor_emergency_phone} />
+                <DetailItem label="Job Details" value={client.details?.requestor_job_details} />
+              </div>
+            </div>
+            
+            {/* Only show if requestor address differs from patient */}
+            {(client.details?.requestor_address || client.details?.requestor_city || client.details?.requestor_district) && (
+              <div className="space-y-4">
+                <h5 className="text-xs font-medium text-gray-500 uppercase tracking-wider">Requestor Address</h5>
+                <div className="grid grid-cols-1 sm:grid-cols-2 gap-4">
+                  <DetailItem label="Address" value={client.details?.requestor_address} />
+                  <DetailItem label="City" value={client.details?.requestor_city} />
+                  <DetailItem label="District" value={client.details?.requestor_district} />
+                  <DetailItem label="Pincode" value={client.details?.requestor_pincode} />
+                </div>
+              </div>
+            )}
+          </div>
+        </div>
+
+        {/* Care Details */}
+        <div className="p-6 bg-white rounded-lg shadow-sm border border-gray-200">
+          <h4 className="text-sm font-semibold text-gray-800 mb-4">Care Requirements</h4>
+          <div className="grid grid-cols-1 md:grid-cols-3 gap-4">
+            <DetailItem label="Service Required" value={getServiceLabel(serviceOptions, client.details?.service_required || '')} />
+            <DetailItem label="Care Duration" value={client.details?.care_duration || 'Not specified'} />
+            <DetailItem label="Duty Period" value={getServiceLabel(dutyPeriodOptions, client.duty_period || '')} />
+            <DetailItem label="Start Date" value={client.details?.start_date || 'Not specified'} />
+            <DetailItem label="Period Reason" value={client.duty_period_reason} columns={3} />
+          </div>
+        </div>
+      </div>
+    );
+  };
+
+  const renderOrganizationDetails = (client: DetailedClientOrganization) => {
+    return (
+      <div className="p-6 bg-white rounded-lg shadow-sm border border-gray-200">
+        <h4 className="text-sm font-semibold text-gray-800 mb-4">Organization Information</h4>
+        
+        <div className="grid grid-cols-1 md:grid-cols-2 gap-y-6 gap-x-8 mb-6">
+          <div className="space-y-4">
+            <h5 className="text-xs font-medium text-gray-500 uppercase tracking-wider">Organization Details</h5>
+            <div className="grid grid-cols-1 sm:grid-cols-2 gap-4">
+              <DetailItem label="Organization Name" value={client.details?.organization_name} />
+              <DetailItem label="Organization Type" value={client.details?.organization_type} />
+              <DetailItem label="Organization Address" value={client.details?.organization_address} />
+              <DetailItem label="Contract Duration" value={client.details?.contract_duration} />
+            </div>
+          </div>
+          
+          <div className="space-y-4">
+            <h5 className="text-xs font-medium text-gray-500 uppercase tracking-wider">Contact Person</h5>
+            <div className="grid grid-cols-1 sm:grid-cols-2 gap-4">
+              <DetailItem label="Name" value={client.details?.contact_person_name} />
+              <DetailItem label="Role" value={client.details?.contact_person_role} />
+              <DetailItem label="Email" value={client.details?.contact_email} />
+              <DetailItem label="Phone" value={client.details?.contact_phone} />
+            </div>
+          </div>
+        </div>
+        
+        {client.staffRequirements && client.staffRequirements.length > 0 && (
+          <div>
+            <h5 className="text-xs font-medium text-gray-500 uppercase tracking-wider mb-3">Staff Requirements</h5>
+            <div className="overflow-x-auto">
+              <table className="min-w-full divide-y divide-gray-200 border border-gray-200 rounded-lg">
+                <thead className="bg-gray-50">
+                  <tr>
+                    <th className="px-4 py-3 text-left text-xs font-medium text-gray-500 uppercase tracking-wider">Staff Type</th>
+                    <th className="px-4 py-3 text-left text-xs font-medium text-gray-500 uppercase tracking-wider">Count</th>
+                    <th className="px-4 py-3 text-left text-xs font-medium text-gray-500 uppercase tracking-wider">Shift Type</th>
+                  </tr>
+                </thead>
+                <tbody className="bg-white divide-y divide-gray-200">
+                  {client.staffRequirements.map((req: StaffRequirement, index: number) => (
+                    <tr key={index} className={index % 2 === 0 ? 'bg-white' : 'bg-gray-50'}>
+                      <td className="px-4 py-3 whitespace-nowrap text-sm text-gray-900">{req['staff_type'] || req.staffType}</td>
+                      <td className="px-4 py-3 whitespace-nowrap text-sm text-gray-900">{req.count}</td>
+                      <td className="px-4 py-3 whitespace-nowrap text-sm text-gray-900">{req['shift_type'] || req.shiftType}</td>
+                    </tr>
+                  ))}
+                </tbody>
+              </table>
+            </div>
+          </div>
+        )}
+      </div>
+    );
+  };
+
   const renderDetailedInformation = () => {
     if (loading) {
       return <div className="p-4 text-gray-700 text-center">Loading client details...</div>;
@@ -161,145 +322,94 @@
     const isIndividual = detailedClient.client_type === 'individual';
     
     return (
-      <div className="p-6 bg-white rounded-lg shadow-sm border border-gray-200 mt-6">
-        <h3 className="text-base font-semibold text-gray-800 mb-4">
-          {isIndividual ? 'Detailed Patient Information' : 'Organization Details'}
-        </h3>
+      <div className="space-y-6">
+        {/* Summary Card with most important details */}
+        <div className="p-6 bg-white rounded-lg shadow-sm border border-gray-200">
+          <div className="flex items-center justify-between mb-4">
+            <h3 className="text-lg font-semibold text-gray-800">
+              {isIndividual ? 'Patient Request' : 'Organization Request'}
+            </h3>
+            <span className={`px-3 py-1 text-xs font-medium rounded-full ${
+              currentClientStatus === 'approved' ? 'bg-green-100 text-green-800' : 
+              currentClientStatus === 'under_review' ? 'bg-yellow-100 text-yellow-800' :
+              currentClientStatus === 'pending' ? 'bg-blue-100 text-blue-800' :
+              currentClientStatus === 'assigned' ? 'bg-purple-100 text-purple-800' :
+              'bg-red-100 text-red-800'
+            }`}>
+              {currentClientStatus.replace('_', ' ').toUpperCase()}
+            </span>
+          </div>
+          
+          <div className="grid grid-cols-1 md:grid-cols-3 gap-4 mb-4">
+            <div className="flex items-center space-x-3">
+              <div className="p-2 bg-blue-50 rounded-full">
+                <User className="w-5 h-5 text-blue-500" />
+              </div>
+              <div>
+                <p className="text-xs text-gray-500">Name</p>
+                <p className="text-sm font-medium text-gray-800">{client.name}</p>
+              </div>
+            </div>
+            
+            <div className="flex items-center space-x-3">
+              <div className="p-2 bg-blue-50 rounded-full">
+                <Mail className="w-5 h-5 text-blue-500" />
+              </div>
+              <div>
+                <p className="text-xs text-gray-500">Email</p>
+                <p className="text-sm font-medium text-gray-800">{client.email}</p>
+              </div>
+            </div>
+            
+            <div className="flex items-center space-x-3">
+              <div className="p-2 bg-blue-50 rounded-full">
+                <Phone className="w-5 h-5 text-blue-500" />
+              </div>
+              <div>
+                <p className="text-xs text-gray-500">Phone</p>
+                <p className="text-sm font-medium text-gray-800">{client.phone || 'Not provided'}</p>
+              </div>
+            </div>
+
+            <div className="flex items-center space-x-3">
+              <div className="p-2 bg-blue-50 rounded-full">
+                <Briefcase className="w-5 h-5 text-blue-500" />
+              </div>
+              <div>
+                <p className="text-xs text-gray-500">Service</p>
+                <p className="text-sm font-medium text-gray-800">
+                  {getServiceLabel(serviceOptions, client.service || 'Not specified')}
+                </p>
+              </div>
+            </div>
+
+            <div className="flex items-center space-x-3">
+              <div className="p-2 bg-blue-50 rounded-full">
+                <MapPin className="w-5 h-5 text-blue-500" />
+              </div>
+              <div>
+                <p className="text-xs text-gray-500">Location</p>
+                <p className="text-sm font-medium text-gray-800">{client.location || 'Not specified'}</p>
+              </div>
+            </div>
+            
+            <div className="flex items-center space-x-3">
+              <div className="p-2 bg-blue-50 rounded-full">
+                <Calendar className="w-5 h-5 text-blue-500" />
+              </div>
+              <div>
+                <p className="text-xs text-gray-500">Request Date</p>
+                <p className="text-sm font-medium text-gray-800">{client.requestDate || 'Not specified'}</p>
+              </div>
+            </div>
+          </div>
+        </div>
         
-        {isIndividual ? (
-          <div className="space-y-8">
-            {/* Profile Images Section */}
-            <div className="flex flex-wrap gap-8 mb-6">
-              {detailedClient.details?.patient_profile_pic_url && (
-                <div className="flex flex-col items-center">
-                  <ProfileImage 
-                    src={detailedClient.details.patient_profile_pic_url} 
-                    alt="Patient" 
-                    size="lg" 
-                  />
-                  <p className="text-sm font-medium mt-2 text-gray-700">Patient</p>
-                  <p className="text-xs text-gray-500">{detailedClient.details?.patient_name}</p>
-                </div>
-              )}
-              
-              {detailedClient.details?.requestor_profile_pic_url && (
-                <div className="flex flex-col items-center">
-                  <ProfileImage 
-                    src={detailedClient.details.requestor_profile_pic_url} 
-                    alt="Requestor" 
-                    size="lg" 
-                  />
-                  <p className="text-sm font-medium mt-2 text-gray-700">Requestor</p>
-                  <p className="text-xs text-gray-500">{detailedClient.details?.requestor_name}</p>
-                </div>
-              )}
-            </div>
-            
-            {/* Patient Information Section */}
-            <div>
-              <h4 className="text-sm font-semibold text-gray-800 mb-3 border-b pb-2">Patient Information</h4>
-              <div className="grid grid-cols-1 md:grid-cols-3 gap-y-4 gap-x-6">
-                <DetailItem label="Patient Name" value={detailedClient.details?.patient_name} />
-                <DetailItem label="Patient Age" value={detailedClient.details?.patient_age} />
-                <DetailItem label="Patient Gender" value={detailedClient.details?.patient_gender} />
-                <DetailItem label="Patient Phone" value={detailedClient.details?.patient_phone} />
-                <DetailItem label="Preferred Caregiver Gender" value={detailedClient.details?.preferred_caregiver_gender} />
-              </div>
-            </div>
-            
-            {/* Patient Address Section */}
-            <div>
-              <h4 className="text-sm font-semibold text-gray-800 mb-3 border-b pb-2">Patient Address</h4>
-              <div className="grid grid-cols-1 md:grid-cols-3 gap-y-4 gap-x-6">
-                <DetailItem label="Address" value={detailedClient.details?.patient_address || detailedClient.details?.complete_address} />
-                <DetailItem label="City" value={detailedClient.details?.patient_city} />
-                <DetailItem label="District" value={detailedClient.details?.patient_district} />
-                <DetailItem label="Pincode" value={detailedClient.details?.patient_pincode} />
-              </div>
-            </div>
-            
-            {/* Requestor Information Section */}
-            <div>
-              <h4 className="text-sm font-semibold text-gray-800 mb-3 border-b pb-2">Requestor Information</h4>
-              <div className="grid grid-cols-1 md:grid-cols-3 gap-y-4 gap-x-6">
-                <DetailItem label="Requestor Name" value={detailedClient.details?.requestor_name} />
-                <DetailItem label="Relation to Patient" value={detailedClient.details?.relation_to_patient} />
-                <DetailItem label="Email" value={detailedClient.details?.requestor_email} />
-                <DetailItem label="Phone" value={detailedClient.details?.requestor_phone} />
-                <DetailItem label="Emergency Phone" value={detailedClient.details?.requestor_emergency_phone} />
-                <DetailItem label="Job Details" value={detailedClient.details?.requestor_job_details} />
-              </div>
-            </div>
-            
-            {/* Requestor Address Section (if different from patient) */}
-            {(detailedClient.details?.requestor_address || 
-              detailedClient.details?.requestor_city || 
-              detailedClient.details?.requestor_district) && (
-              <div>
-                <h4 className="text-sm font-semibold text-gray-800 mb-3 border-b pb-2">Requestor Address</h4>
-                <div className="grid grid-cols-1 md:grid-cols-3 gap-y-4 gap-x-6">
-                  <DetailItem label="Address" value={detailedClient.details?.requestor_address} />
-                  <DetailItem label="City" value={detailedClient.details?.requestor_city} />
-                  <DetailItem label="District" value={detailedClient.details?.requestor_district} />
-                  <DetailItem label="Pincode" value={detailedClient.details?.requestor_pincode} />
-                </div>
-              </div>
-            )}
-            
-            {/* Care Details Section */}
-            <div>
-              <h4 className="text-sm font-semibold text-gray-800 mb-3 border-b pb-2">Care Details</h4>
-              <div className="grid grid-cols-1 md:grid-cols-3 gap-y-4 gap-x-6">
-                <DetailItem label="Service Required" value={formatFieldValue(detailedClient.details?.service_required)} />
-                <DetailItem label="Care Duration" value={detailedClient.details?.care_duration} />
-                <DetailItem label="Duty Period" value={formatFieldValue(detailedClient.duty_period)} />
-                <DetailItem label="Period Reason" value={detailedClient.duty_period_reason} />
-                <DetailItem label="Start Date" value={detailedClient.details?.start_date} />
-              </div>
-            </div>
-          </div>
-        ) : (
-          // Organization details rendering remains the same
-          <div className="space-y-6">
-            <div className="grid grid-cols-1 md:grid-cols-2 gap-y-4 gap-x-6">
-              <DetailItem label="Organization Name" value={detailedClient.details?.organization_name} />
-              <DetailItem label="Organization Type" value={detailedClient.details?.organization_type} />
-              <DetailItem label="Contact Person" value={detailedClient.details?.contact_person_name} />
-              <DetailItem label="Contact Role" value={detailedClient.details?.contact_person_role} />
-              <DetailItem label="Contact Email" value={detailedClient.details?.contact_email} />
-              <DetailItem label="Contact Phone" value={detailedClient.details?.contact_phone} />
-              <DetailItem label="Organization Address" value={detailedClient.details?.organization_address} />
-              <DetailItem label="Contract Duration" value={detailedClient.details?.contract_duration} />
-            </div>
-            
-            {detailedClient.staffRequirements && detailedClient.staffRequirements.length > 0 && (
-              <div className="mt-6">
-                <h4 className="text-sm font-semibold text-gray-800 mb-3">Staff Requirements</h4>
-                <table className="min-w-full divide-y divide-gray-200">
-                  <thead className="bg-gray-50">
-                    <tr>
-                      <th className="px-3 py-2 text-left text-xs font-medium text-gray-500 uppercase tracking-wider">Staff Type</th>
-                      <th className="px-3 py-2 text-left text-xs font-medium text-gray-500 uppercase tracking-wider">Count</th>
-                      <th className="px-3 py-2 text-left text-xs font-medium text-gray-500 uppercase tracking-wider">Shift Type</th>
-                    </tr>
-                  </thead>
-                  <tbody className="bg-white divide-y divide-gray-200">
-                    {detailedClient.staffRequirements.map((req: StaffRequirement, index: number) => (
-                      <tr key={index}>
-                        <td className="px-3 py-2 whitespace-nowrap text-sm text-gray-900">{req['staff_type'] || req.staffType}</td>
-                        <td className="px-3 py-2 whitespace-nowrap text-sm text-gray-900">{req.count}</td>
-                        <td className="px-3 py-2 whitespace-nowrap text-sm text-gray-900">{req['shift_type'] || req.shiftType}</td>
-                      </tr>
-                    ))}
-                  </tbody>
-                </table>
-              </div>
-            )}
-          </div>
-        )}
+        {/* Detailed Information - Different layouts for Individual vs Organization */}
+        {isIndividual ? renderIndividualDetails(detailedClient) : renderOrganizationDetails(detailedClient)}
 
         {/* Notes Section */}
-        <div className="mt-6">
+        <div className="p-6 bg-white rounded-lg shadow-sm border border-gray-200">
           <h4 className="text-sm font-semibold text-gray-800 mb-2">Notes</h4>
           <p className="text-sm text-gray-700 bg-gray-50 p-3 rounded-md">
             {detailedClient.general_notes || "No notes provided"}
@@ -315,7 +425,7 @@
         <div className="sticky top-0 z-10 bg-white border-b border-gray-200 px-6 py-4 flex items-center justify-between">
           <div>
             <h2 className="text-xl font-semibold text-gray-900">Request Details</h2>
-            <p className="text-sm text-gray-500">ID: {client.id}</p>
+            <p className="text-sm text-gray-500">Registration Number: {client.registrationNumber || "Not Available"}</p>
           </div>
           <div className="flex items-center gap-3">
             {shouldShowProfileButton() && (
@@ -369,12 +479,13 @@
         </div>
         
         <div className="px-6 py-4 space-y-6 overflow-y-auto">
-          <ClientInformation client={client} />
-          {renderDetailedInformation()}
           {loading ? (
-            <div className="p-4 text-gray-700 text-center">Loading status content...</div>
+            <div className="p-4 text-gray-700 text-center">Loading client details...</div>
           ) : (
-            renderStatusSpecificContent()
+            <>
+              {renderDetailedInformation()}
+              {renderStatusSpecificContent()}
+            </>
           )}
         </div>
       </div>
@@ -400,14 +511,31 @@
   );
 }
 
-// Helper component for displaying detail items
-function DetailItem({ label, value }: { label: string; value: string | number | boolean | null | undefined }) {
-  if (!value && value !== 0) return null;
+function DetailItem({ 
+  label, 
+  value, 
+  columns = 1 
+}: { 
+  label: string; 
+  value: string | number | boolean | null | undefined;
+  columns?: 1 | 2 | 3;
+}) {
+  const displayValue = value === null || value === undefined || value === '' 
+    ? 'Not provided' 
+    : value.toString();
+  
+  const colSpanClasses = {
+    1: '',
+    2: 'sm:col-span-2',
+    3: 'sm:col-span-3'
+  };
   
   return (
-    <div className="bg-gray-50 p-3 rounded-md h-full">
+    <div className={`bg-gray-50 p-3 rounded-md h-full ${colSpanClasses[columns]}`}>
       <p className="text-xs font-medium text-gray-500">{label}</p>
-      <p className="text-sm text-gray-800 break-words">{value.toString()}</p>
+      <p className={`text-sm ${value === null || value === undefined || value === '' ? 'text-gray-500 italic' : 'text-gray-800'} break-words mt-1`}>
+        {displayValue}
+      </p>
     </div>
   );
 }