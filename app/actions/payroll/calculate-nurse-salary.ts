--- conflicted
+++ resolved
@@ -279,8 +279,9 @@
   // Build assignment map and collect valid IDs
   const assignmentMap = new Map<number, AssignmentData>();
   const assignmentIds: number[] = [];
-<<<<<<< HEAD
   const shiftBasedAssignments: number[] = [];
+  const skippedAssignments: Array<{ id: number; reason: string }> = [];
+
   for (const assignment of nurseClients ?? []) {
     // Check if this is a shift-based assignment
     if (assignment.attendance_mode === 'shift_based') {
@@ -302,13 +303,26 @@
         !assignment.shift_end_time ||
         !assignment.salary_per_day
       ) {
-        continue;
+        skippedAssignments.push({
+        id: assignment.id,
+        reason: "Missing shift or salary data",
+      });
+      continue;
       }
-      const shiftHours = calculateShiftHours(
+  
+    const shiftHours = calculateShiftHours(
         assignment.shift_start_time,
         assignment.shift_end_time
       );
-      if (shiftHours <= 0) continue;
+  
+    if (shiftHours <= 0) {
+      skippedAssignments.push({
+        id: assignment.id,
+        reason: "Invalid shift hours",
+      });
+      continue;
+    }
+
       assignmentMap.set(assignment.id, {
         salary_per_day: assignment.salary_per_day,
         standard_shift_hours: shiftHours,
@@ -316,41 +330,6 @@
       });
       assignmentIds.push(assignment.id);
     }
-=======
-  const skippedAssignments: Array<{ id: number; reason: string }> = [];
-
-  for (const assignment of nurseClients ?? []) {
-    if (
-      !assignment.shift_start_time ||
-      !assignment.shift_end_time ||
-      !assignment.salary_per_day
-    ) {
-      skippedAssignments.push({
-        id: assignment.id,
-        reason: "Missing shift or salary data",
-      });
-      continue;
-    }
-
-    const shiftHours = calculateShiftHours(
-      assignment.shift_start_time,
-      assignment.shift_end_time
-    );
-
-    if (shiftHours <= 0) {
-      skippedAssignments.push({
-        id: assignment.id,
-        reason: "Invalid shift hours",
-      });
-      continue;
-    }
-
-    assignmentMap.set(assignment.id, {
-      salary_per_day: assignment.salary_per_day,
-      standard_shift_hours: shiftHours,
-    });
-    assignmentIds.push(assignment.id);
->>>>>>> 97f0b99b
   }
 
   if (assignmentIds.length === 0 && shiftBasedAssignments.length === 0) {
@@ -367,34 +346,11 @@
     };
   }
 
-<<<<<<< HEAD
   // Initialize calculation variables
-=======
-  const { data: attendanceRecords, error: attendanceError } = await supabase
-    .from("attendence_individual")
-    .select("id, date, total_hours, assigned_id, start_time, end_time")
-    .in("assigned_id", assignmentIds)
-    .gte("date", startDate)
-    .lte("date", endDate);
-
-  if (attendanceError) {
-    return {
-      success: false,
-      error: attendanceError.message,
-      salary: 0,
-      daysWorked: 0,
-      hoursWorked: 0,
-      skippedRecords: [],
-    };
-  }
-
-  // Process attendance records
->>>>>>> 97f0b99b
   let totalSalary = 0;
   let totalBillableHours = 0;
   let totalActualHours = 0;
   let daysWorked = 0;
-<<<<<<< HEAD
   const skippedRecords: Array<{ id: number; date: string; reason: string }> = [];
   const salaryDayMap = new Map<number, number>();
 
@@ -436,41 +392,19 @@
       }
     } else if (!assignment.shift_start_datetime) {
       // Shift not started yet - skip with reason
-=======
-  const skippedRecords: SkippedRecord[] = [];
-  const salaryDayMap = new Map<number, number>();
-
-  for (const record of attendanceRecords ?? []) {
-    const assignment = assignmentMap.get(record.assigned_id);
-
-    if (!assignment) {
->>>>>>> 97f0b99b
       skippedRecords.push({
         id: assignmentId,
         date: startDate,
         reason: "Shift-based assignment not started",
       });
-<<<<<<< HEAD
     } else if (!assignment.shift_end_datetime) {
       // Shift in progress - skip with reason
-=======
-      continue;
-    }
-
-    // Trim and validate attendance data
-    const startTime = record.start_time?.trim();
-    const endTime = record.end_time?.trim();
-    const totalHours = record.total_hours?.trim();
-
-    if (!startTime || !endTime || !totalHours) {
->>>>>>> 97f0b99b
       skippedRecords.push({
         id: assignmentId,
         date: startDate,
         reason: "Shift-based assignment still in progress",
       });
     }
-<<<<<<< HEAD
   }
 
   // ============================================================================
@@ -487,16 +421,24 @@
       .gte("date", startDate)
       .lte("date", endDate);
 
-    if (attendanceError) {
-      return {
-        success: false,
-        error: attendanceError.message,
-        salary: Number(totalSalary.toFixed(2)),
-        daysWorked,
-        hoursWorked: Number(totalBillableHours.toFixed(2)),
-        skippedRecords,
-      };
-    }
+  if (attendanceError) {
+    return {
+      success: false,
+      error: attendanceError.message,
+      salary: 0,
+      daysWorked: 0,
+      hoursWorked: 0,
+      skippedRecords: [],
+    };
+  }
+
+  // Process attendance records
+  let totalSalary = 0;
+  let totalBillableHours = 0;
+  let totalActualHours = 0;
+  let daysWorked = 0;
+  const skippedRecords: SkippedRecord[] = [];
+  const salaryDayMap = new Map<number, number>();
 
     for (const record of attendanceRecords ?? []) {
       const assignment = assignmentMap.get(record.assigned_id);
@@ -545,6 +487,7 @@
       totalActualHours += workedHours;
       daysWorked += 1;
 
+    // Track days per salary rate
       const prev = salaryDayMap.get(assignment.salary_per_day) || 0;
       salaryDayMap.set(assignment.salary_per_day, prev + 1);
     }
@@ -584,71 +527,11 @@
   }
 
   const averageHourlyRate = totalActualHours > 0 ? Number((totalSalary / totalActualHours).toFixed(2)) : 0;
-=======
-
-    const workedHours = parseWorkedHours(totalHours);
-
-    if (workedHours <= 0) {
-      skippedRecords.push({
-        id: record.id,
-        date: record.date,
-        reason: "Invalid or zero worked hours",
-      });
-      continue;
-    }
-
-    // Calculate billable hours (capped at standard shift hours)
-    const billableHours = Math.min(workedHours, assignment.standard_shift_hours);
-    const hourlyRate = assignment.salary_per_day / assignment.standard_shift_hours;
-    const dayEarnings = billableHours * hourlyRate;
-
-    totalSalary += dayEarnings;
-    totalBillableHours += billableHours;
-    totalActualHours += workedHours;
-    daysWorked += 1;
-
-    // Track days per salary rate
-    const prev = salaryDayMap.get(assignment.salary_per_day) || 0;
-    salaryDayMap.set(assignment.salary_per_day, prev + 1);
-  }
-
-  // Build info string
-  const info = buildSalaryInfo(daysWorked, salaryDayMap, skippedRecords);
-
-  // Calculate average hourly rate
-  const averageHourlyRate =
-    totalActualHours > 0
-      ? Number((totalSalary / totalActualHours).toFixed(2))
-      : 0;
-
-  // Round values
-  const finalSalary = Number(totalSalary.toFixed(2));
-  const finalHours = Number(totalBillableHours.toFixed(2));
-
-  // Prepare payment data
-  const paymentData = {
-    nurse_id: nurseId,
-    pay_period_start: startDate,
-    pay_period_end: endDate,
-    days_worked: daysWorked,
-    hours_worked: finalHours,
-    salary: finalSalary,
-    net_salary: finalSalary,
-    payment_status: "pending",
-    info,
-    reviewed: false,
-    skipped_records_count: skippedRecords.length,
-    skipped_records_details: skippedRecords.length > 0 ? skippedRecords : null,
-    average_hourly_rate: averageHourlyRate,
-  };
->>>>>>> 97f0b99b
-
-  // Insert or update salary payment
+
   let upsertError;
   if (id) {
     const { error } = await supabase
       .from("salary_payments")
-<<<<<<< HEAD
       .update({
         nurse_id: nurseId,
         pay_period_start: startDate,
@@ -664,9 +547,6 @@
         skipped_records_details: skippedRecords.length > 0 ? skippedRecords : null,
         average_hourly_rate: averageHourlyRate,
       })
-=======
-      .update(paymentData)
->>>>>>> 97f0b99b
       .eq("id", id);
     upsertError = error;
   } else {
